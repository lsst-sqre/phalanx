#!/bin/bash -e
ENVIRONMENT=$1

export VAULT_DOC_UUID=`yq -r .onepassword_uuid ../science-platform/values.yaml`
VAULT_ADDR=${VAULT_ADDR:-https://vault.lsst.codes}
export VAULT_ADDR=$VAULT_ADDR
export VAULT_TOKEN=`./vault_key.py $ENVIRONMENT write`
<<<<<<< HEAD
export VAULT_PATH=${VAULT_PATH:-secret/k8s_operator/$ENVIRONMENT}
=======
export OP_CONNECT_HOST=https://roundtable.lsst.codes/1password

if [ -z "$OP_CONNECT_TOKEN" ]; then
    echo 'OP_CONNECT_TOKEN must be set to a 1Password Connect token' >&2
    exit 1
fi
>>>>>>> 58ea093d

echo "Clear out any existing secrets"
rm -rf secrets

echo "Reading current secrets from vault"
./read_secrets.sh $ENVIRONMENT

echo "Generating missing secrets with values from 1Password"
./generate_secrets.py $ENVIRONMENT --op

echo "Writing secrets to vault"
./write_secrets.sh $ENVIRONMENT<|MERGE_RESOLUTION|>--- conflicted
+++ resolved
@@ -5,16 +5,12 @@
 VAULT_ADDR=${VAULT_ADDR:-https://vault.lsst.codes}
 export VAULT_ADDR=$VAULT_ADDR
 export VAULT_TOKEN=`./vault_key.py $ENVIRONMENT write`
-<<<<<<< HEAD
-export VAULT_PATH=${VAULT_PATH:-secret/k8s_operator/$ENVIRONMENT}
-=======
 export OP_CONNECT_HOST=https://roundtable.lsst.codes/1password
 
 if [ -z "$OP_CONNECT_TOKEN" ]; then
     echo 'OP_CONNECT_TOKEN must be set to a 1Password Connect token' >&2
     exit 1
 fi
->>>>>>> 58ea093d
 
 echo "Clear out any existing secrets"
 rm -rf secrets
