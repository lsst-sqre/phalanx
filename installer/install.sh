#!/bin/bash -xe
USAGE="Usage: ./install.sh ENVIRONMENT VAULT_ROLE_ID_PATH VAULT_SECRET_ID"
ENVIRONMENT=${1:?$USAGE}
#export VAULT_TOKEN=${2:?$USAGE}
export VAULT_ROLE_ID_PATH=${2:?$USAGE}
echo "VAULT_ROLE_ID_PATH=${VAULT_ROLE_ID_PATH}"
export VAULT_SECRET_ID=${3:?$USAGE}
echo "VAULT_SECRET_ID=${VAULT_SECRET_ID}"
export VAULT_ADDR=${VAULT_ADDR:-https://vault.lsst.codes}
#VAULT_PATH_PREFIX=`yq -r .vault_path_prefix ../science-platform/values-$ENVIRONMENT.yaml`
VAULT_PATH_PREFIX=$(cat ../science-platform/values-usdfdev.yaml | grep vault_path_prefix | awk '{print $2}')
ARGOCD_PASSWORD=`vault kv get --field=argocd.admin.plaintext_password $VAULT_PATH_PREFIX/installer`

GIT_URL=`git config --get remote.origin.url`
HTTP_URL=$( echo "$GIT_URL" | sed s%git@%https://% | sed s%github.com:%github.com/% ).git
# Github runs in a detached head state, but sets GITHUB_REF,
# extract the branch from it.  If we're there, use that branch.
# git branch --show-current will return empty in deatached head.
GIT_BRANCH=${GITHUB_HEAD_REF:-`git branch --show-current`}

echo "Set VAULT_TOKEN in a secret for vault-secrets-operator..."
# The namespace may not exist already, but don't error if it does.
kubectl create ns vault-secrets-operator || true
#kubectl create secret generic vault-secrets-operator \
#  --namespace vault-secrets-operator \
#  --from-literal=VAULT_TOKEN=$VAULT_TOKEN \
#  --from-literal=VAULT_TOKEN_LEASE_DURATION=31536000 \
#  --dry-run -o yaml | kubectl apply -f -
kubectl create secret generic vault-secrets-operator \
  --namespace vault-secrets-operator \
  --from-literal=VAULT_ROLE_ID=$(vault read --format=json ${VAULT_ROLE_ID_PATH}/role-id | jq -M .data.role_id  | sed 's/"//g') \
  --from-literal=VAULT_SECRET_ID=${VAULT_SECRET_ID} \
  --from-literal=VAULT_TOKEN_MAX_TTL=600 \
  --dry-run=client -o yaml | kubectl apply -f -
  
echo "Set up docker pull secret for vault-secrets-operator..."
vault kv get --field=.dockerconfigjson $VAULT_PATH_PREFIX/pull-secret > docker-creds
kubectl create secret generic pull-secret -n vault-secrets-operator \
    --from-file=.dockerconfigjson=docker-creds \
    --type=kubernetes.io/dockerconfigjson \
    --dry-run=client -o yaml | kubectl apply -f -


echo "Update / install vault-secrets-operator..."
# ArgoCD depends on pull-secret, which depends on vault-secrets-operator.
helm dependency update ../services/vault-secrets-operator
helm upgrade vault-secrets-operator ../services/vault-secrets-operator \
  --install \
  --values ../services/vault-secrets-operator/values-$ENVIRONMENT.yaml \
  --create-namespace \
  --namespace vault-secrets-operator \
  --timeout 15m \
  --wait

echo "Update / install argocd using helm3..."
helm dependency update ../services/argocd
helm upgrade argocd ../services/argocd \
  --install \
  --values ../services/argocd/values-$ENVIRONMENT.yaml \
  --create-namespace \
  --namespace argocd \
  --timeout 15m \
  --wait

echo "Login to argocd..."
argocd login \
  --plaintext \
  --port-forward \
  --port-forward-namespace argocd \
  --username admin \
  --password $ARGOCD_PASSWORD

echo "Creating top level application"
argocd app create science-platform \
  --repo $HTTP_URL \
  --path science-platform --dest-namespace default \
  --dest-server https://kubernetes.default.svc \
  --upsert \
  --revision $GIT_BRANCH \
  --port-forward \
  --port-forward-namespace argocd \
  --helm-set repoURL=$HTTP_URL \
  --helm-set revision=$GIT_BRANCH \
  --values values-$ENVIRONMENT.yaml

argocd app sync science-platform \
  --port-forward \
  --port-forward-namespace argocd

echo "Syncing critical early applications"
if [ $(yq -r .ingress_nginx.enabled ../science-platform/values-$ENVIRONMENT.yaml) == "true" ];
then
  echo "Syncing ingress-nginx..."
  argocd app sync ingress-nginx \
    --plaintext \
    --port-forward \
    --port-forward-namespace argocd
fi

# Wait for the cert-manager's webhook to finish deploying by running
# kubectl, argocd's sync doesn't seem to wait for this to finish.
if [ $(yq -r .cert_manager.enabled ../science-platform/values-$ENVIRONMENT.yaml) == "true" ];
then
  echo "Syncing cert-manager..."
  argocd app sync cert-manager \
    --plaintext \
    --port-forward \
    --port-forward-namespace argocd && \
    kubectl -n cert-manager rollout status deploy/cert-manager-webhook
fi

<<<<<<< HEAD
if [ $(yq -r .cert_issuer.enabled ../science-platform/values-$ENVIRONMENT.yaml) == "true" ];
then
  echo "Syncing cert-issuer..."
  argocd app sync cert-issuer \
    --plaintext \
    --port-forward \
    --port-forward-namespace argocd
fi

=======
>>>>>>> 537ebef8
if [ $(yq -r .postgres.enabled ../science-platform/values-$ENVIRONMENT.yaml) == "true" ];
then
  echo "Syncing postgres..."
  argocd app sync postgres \
    --plaintext \
    --port-forward \
    --port-forward-namespace argocd
fi

if [ $(yq -r .gafaelfawr.enabled ../science-platform/values-$ENVIRONMENT.yaml) == "true" ];
then
  echo "Syncing gafaelfawr..."
  argocd app sync gafaelfawr \
    --plaintext \
    --port-forward \
    --port-forward-namespace argocd
fi

echo "Sync remaining science platform apps"
argocd app sync -l "argocd.argoproj.io/instance=science-platform" \
  --plaintext \
  --port-forward \
  --port-forward-namespace argocd

echo "You can now check on your argo cd installation by running:"
echo "kubectl port-forward service/argocd-server -n argocd 8080:443"
echo "For the ArgoCD admin password:"
echo "vault kv get --field=argocd.admin.plaintext_password $VAULT_PATH_PREFIX/installer"<|MERGE_RESOLUTION|>--- conflicted
+++ resolved
@@ -109,18 +109,6 @@
     kubectl -n cert-manager rollout status deploy/cert-manager-webhook
 fi
 
-<<<<<<< HEAD
-if [ $(yq -r .cert_issuer.enabled ../science-platform/values-$ENVIRONMENT.yaml) == "true" ];
-then
-  echo "Syncing cert-issuer..."
-  argocd app sync cert-issuer \
-    --plaintext \
-    --port-forward \
-    --port-forward-namespace argocd
-fi
-
-=======
->>>>>>> 537ebef8
 if [ $(yq -r .postgres.enabled ../science-platform/values-$ENVIRONMENT.yaml) == "true" ];
 then
   echo "Syncing postgres..."
