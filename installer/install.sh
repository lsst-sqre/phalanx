--- conflicted
+++ resolved
@@ -27,17 +27,11 @@
 #  --dry-run -o yaml | kubectl apply -f -
 kubectl create secret generic vault-secrets-operator \
   --namespace vault-secrets-operator \
-<<<<<<< HEAD
   --from-literal=VAULT_ROLE_ID=$(vault read --format=json ${VAULT_ROLE_ID_PATH} | jq -M .data.role_id  | sed 's/"//g') \
   --from-literal=VAULT_SECRET_ID=${VAULT_SECRET_ID} \
   --from-literal=VAULT_TOKEN_MAX_TTL=600 \
   --dry-run=client -o yaml | kubectl apply -f -
   
-=======
-  --from-literal=VAULT_TOKEN=$VAULT_TOKEN \
-  --from-literal=VAULT_TOKEN_LEASE_DURATION=31536000 \
-  --dry-run=client -o yaml | kubectl apply -f -
-
 echo "Set up docker pull secret for vault-secrets-operator..."
 vault kv get --field=.dockerconfigjson $VAULT_PATH_PREFIX/pull-secret > docker-creds
 kubectl create secret generic pull-secret -n vault-secrets-operator \
@@ -46,7 +40,6 @@
     --dry-run=client -o yaml | kubectl apply -f -
 
 
->>>>>>> 188174e1
 echo "Update / install vault-secrets-operator..."
 # ArgoCD depends on pull-secret, which depends on vault-secrets-operator.
 helm dependency update ../services/vault-secrets-operator
@@ -94,11 +87,9 @@
   --port-forward-namespace argocd
 
 echo "Syncing critical early applications"
-<<<<<<< HEAD
 #argocd app sync ingress-nginx \
 #  --port-forward \
 #  --port-forward-namespace argocd
-=======
 if [ $(yq -r .ingress_nginx.enabled ../science-platform/values-$ENVIRONMENT.yaml) == "true" ];
 then
   echo "Syncing ingress-nginx..."
@@ -106,7 +97,6 @@
     --port-forward \
     --port-forward-namespace argocd
 fi
->>>>>>> 188174e1
 
 # Wait for the cert-manager's webhook to finish deploying by running
 # kubectl, argocd's sync doesn't seem to wait for this to finish.
