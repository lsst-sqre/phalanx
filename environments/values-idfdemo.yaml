--- conflicted
+++ resolved
@@ -25,10 +25,6 @@
   # -- Enable the jeremym-fastapi-example application
   jeremym-fastapi-example: true
   # -- Enable Hsin-Fang's bootcamp application
-<<<<<<< HEAD
   bootcamp-hfc: true
   # -- Enable jennifer-fastapi-example applciation
   fastapi-bootcamp-jp: true
-=======
-  bootcamp-hfc: true
->>>>>>> 26cb4933
